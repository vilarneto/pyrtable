--- conflicted
+++ resolved
@@ -2,11 +2,8 @@
 
 import collections.abc
 from abc import ABCMeta
-<<<<<<< HEAD
-from typing import TYPE_CHECKING, Optional, Union, Type, List, Iterator, Iterable, Any, Protocol, TypeVar, Generic
-=======
-from typing import TYPE_CHECKING, Optional, Union, Type, List, Iterator, Iterable, Any
->>>>>>> 4a9bd6cf
+from typing import TYPE_CHECKING, Optional, Union, Type, List, Iterator, Iterable, Any, Protocol, TypeVar, Generic, \
+    Callable
 
 from pyrtable._baseandtable import _BaseAndTableProtocol, BaseAndTable
 from pyrtable.fields import BaseField
@@ -16,17 +13,6 @@
     from pyrtable.record import BaseRecord
 
 
-<<<<<<< HEAD
-RT = TypeVar('RT', bound='BaseRecord')
-
-
-class _RecordFetcher(Protocol):
-    async def __call__(self, record_id: str, *, base_and_table: '_BaseAndTableProtocol') -> 'BaseRecord':
-        ...
-
-
-=======
->>>>>>> 4a9bd6cf
 class BaseRecordLinkField(BaseField, metaclass=ABCMeta):
     _linked_class: Union[Type[BaseRecord], str]
 
@@ -35,36 +21,15 @@
                  *args, **kwargs):
         from pyrtable.record import BaseRecord
 
-<<<<<<< HEAD
-            async def fetcher(linked_record_id: str, *, base_and_table: '_BaseAndTableProtocol') -> BaseRecord:
-                nonlocal linked_class
-=======
-        def fetcher(linked_record_id: str, *, base_and_table: '_BaseAndTableProtocol') -> BaseRecord:
+        async def fetcher(linked_record_id: str, *, base_and_table: '_BaseAndTableProtocol') -> BaseRecord:
             nonlocal linked_class
->>>>>>> 4a9bd6cf
-
-            if isinstance(linked_class, str):
-                import re
-
-                module_name, class_name = re.fullmatch(r'(.*)\.(.+)', linked_class).groups()
-                module = __import__(module_name, fromlist=[class_name])
-                linked_class = getattr(module, class_name)
-
-<<<<<<< HEAD
-                query = linked_class.objects
-                if base_and_table.base_id is not None:
-                    query = query.set_base_id(base_and_table.base_id)
-                if base_and_table.table_id is not None:
-                    query = query.set_table_id(base_and_table.table_id)
-                return await query.get(record_id=linked_record_id)
-=======
+
             query = linked_class.objects
             if base_and_table.base_id is not None:
                 query = query.set_base_id(base_and_table.base_id)
             if base_and_table.table_id is not None:
                 query = query.set_table_id(base_and_table.table_id)
-            return query.get(record_id=linked_record_id)
->>>>>>> 4a9bd6cf
+            return await query.get(record_id=linked_record_id)
 
         self._linked_class = linked_class
         self._fetcher = fetcher
@@ -85,7 +50,9 @@
         from pyrtable._baseandtable import BaseAndTable
 
         linked_class = self.get_linked_class()
+        # noinspection PyProtectedMember
         base_id = linked_class._get_meta_attr('base_id', None)
+        # noinspection PyProtectedMember
         table_id = linked_class._get_meta_attr('table_id', None)
         return BaseAndTable(base_id, table_id)
 
@@ -94,14 +61,14 @@
 class RecordLink(BaseAndTable):
     _id: Optional[str] = None
     _record: Optional[BaseRecord] = None
-    _fetcher: Optional[_RecordFetcher] = None
+    _fetcher: Callable = None
 
     def __init__(self, *,
                  base_and_table: '_BaseAndTableProtocol',
-                 other: Optional[RecordLink[RT]] = None,
+                 other: Optional[RecordLink] = None,
                  record_id: Optional[str] = None,
-                 record: Optional[RT] = None,
-                 fetcher: Optional[_RecordFetcher] = None):
+                 record: Optional[BaseRecord] = None,
+                 fetcher: Optional[Callable] = None):
         super().__init__(base_id=base_and_table.base_id, table_id=base_and_table.table_id)
 
         if other is not None:
@@ -115,6 +82,9 @@
             self._record = record
         if fetcher is not None:
             self._fetcher = fetcher
+
+        if self._fetcher is None:
+            raise ValueError('fetcher must be specified somehow')
 
     @property
     def id(self) -> str:
@@ -124,7 +94,7 @@
             raise ValueError('Reference to unsaved or deleted record')
         return self._id
 
-    async def get_record(self) -> RT:
+    async def get_record(self) -> BaseRecord:
         if self._record is None:
             if self._fetcher is None:
                 # @TODO Better error message
@@ -185,6 +155,7 @@
             return value
         if isinstance(value, BaseRecord):
             base_and_table.ensure_base_and_table_match(value)
+            # @TODO Missing fetcher
             return RecordLink(base_and_table=base_and_table, record=value)
         return super().validate(value, base_and_table=base_and_table)
 
@@ -200,11 +171,7 @@
         if len(value) > 1:
             raise ValueError('Multiple records returned')
 
-<<<<<<< HEAD
-        return RecordLink(base_and_table=base_and_table, record_id=value[0], fetcher=self._fetcher)
-=======
-        return _RecordLink(base_and_table=self.get_linked_base_and_table(), record_id=value[0], fetcher=self._fetcher)
->>>>>>> 4a9bd6cf
+        return RecordLink(base_and_table=self.get_linked_base_and_table(), record_id=value[0], fetcher=self._fetcher)
 
     def encode_to_airtable(self, value: RecordLink) -> Optional[List[str]]:
         if not value:
@@ -214,12 +181,12 @@
 
 class _RecordLinkCollection(BaseAndTable, collections.abc.Collection):
     _items: List[RecordLink]
-    _fetcher: Optional[_RecordFetcher] = None
+    _fetcher: Optional[Callable] = None
 
     def __init__(self, *,
                  base_and_table: '_BaseAndTableProtocol',
                  other: Optional[_RecordLinkCollection] = None,
-                 fetcher: Optional[_RecordFetcher] = None):
+                 fetcher: Optional[Callable] = None):
         super(_RecordLinkCollection, self).__init__(base_id=base_and_table.base_id, table_id=base_and_table.table_id)
 
         self._items = []
