import datetime
import re
from typing import TYPE_CHECKING, Type, Iterator, Optional, Dict, Any, Union, List, Callable, Tuple, Protocol

from ._baseandtable import _BaseAndTableSettableProtocol, _BaseAndTableSettableMixin
from .query import RecordQuery, _QueryableProtocol


try:
    import simplejson as json
except ImportError:
    import json

try:
    import pytz
except ImportError:
    pytz = None

from pyrtable.fields import BaseField


if TYPE_CHECKING:
    pass


class _MetaManager:
    table_tag: str = None
    base_tag: str = None

    def __get__(self, instance, owner):
        if self.table_tag is None:
            meta_class = getattr(owner, 'Meta')
            if meta_class is None:
                raise ValueError('No Meta class defined for class %s' % owner.__name__)

            base_tag = getattr(meta_class, 'base')
            if base_tag is None:
                raise ValueError('Meta class does not contain a "base" field')

            table_tag = getattr(meta_class, 'table')
            if table_tag is None:
                m = re.fullmatch(r'(.+)Record', owner.__name__)
                if not m:
                    raise ValueError(
                        'Meta class does not contain a "table" field,'
                        ' and the table name cannot be inferred from the class name')

                table_tag = re.sub(r'(.)([A-Z][a-z]+)', r'\1_\2', m.group(1))
                table_tag = re.sub(r'([a-z0-9])([A-Z])', r'\1_\2', table_tag).lower()

            self.base_tag = base_tag
            self.table_tag = table_tag

        return self


class _ObjectsManager(_QueryableProtocol, _BaseAndTableSettableProtocol):
    @property
    def base_id(self) -> Optional[str]:
        return self._record_class.get_class_base_id()

    @property
    def table_id(self) -> Optional[str]:
        return self._record_class.get_class_table_id()

    def __init__(self, record_class: Type['BaseRecord']):
        super().__init__()
        self._record_class = record_class

    def all(self) -> RecordQuery:
        # noinspection PyProtectedMember
        record_query_cls: Type[RecordQuery] = self._record_class._get_meta_attr('record_query_class', RecordQuery)
        record_query = record_query_cls(record_class=self._record_class)
        return record_query

    def filter(self, *args, **kwargs) -> RecordQuery:
        return self.all().filter(*args, **kwargs)

    async def get(self, record_id: str) -> 'BaseRecord':
        return await self.all().get(record_id=record_id)

    def set_base_id(self, base_id: str) -> RecordQuery:
        return self.all().set_base_id(base_id)

    def set_table_id(self, table_id: str) -> RecordQuery:
        return self.all().set_table_id(table_id)


class _ObjectsManagerWrapper:
    _managers = {}

    def __get__(self, instance: 'BaseRecord', owner: Type['BaseRecord']):
        if owner not in _ObjectsManagerWrapper._managers:
            _ObjectsManagerWrapper._managers[owner] = _ObjectsManager(owner)

        return _ObjectsManagerWrapper._managers[owner]


class _BaseRecordProtocol(Protocol):
    """Protocol for type hinting"""
    class Meta:
        api_key: str
        base_id: str
        table_id: str
        record_query_class: Type['RecordQuery']

        get_api_key: Callable[[], str]
        get_base_id: Callable[[], str]
        get_table_id: Callable[[], str]
        get_record_query_class: Callable[[], Type['RecordQuery']]


class BaseRecord(_BaseAndTableSettableMixin, _BaseRecordProtocol):
    _ATTRIBUTE_NOT_SPECIFIED = object()

    _id: Optional[str] = None
    _base_id: Optional[str] = None
    _table_id: Optional[str] = None
    _created_timestamp: Optional[datetime.datetime] = None

    meta = _MetaManager()
    objects = _ObjectsManagerWrapper()

    def __init_subclass__(cls, **kwargs):
        super().__init_subclass__()

        for attr_name, field in cls.iter_fields():
            # noinspection PyProtectedMember
            field._install_extra_properties(cls, attr_name)

    @classmethod
    def iter_fields(cls) -> Iterator[Tuple[str, BaseField]]:
        yielded_attrs = set()

        for current_cls in cls.__mro__:
            for attr_name, field in list(current_cls.__dict__.items()):
                if attr_name not in yielded_attrs and isinstance(field, BaseField):
                    yielded_attrs.add(attr_name)
                    yield attr_name, field

    @classmethod
    def get_column_names(cls) -> List[str]:
        return [field.column_name for _, field in cls.iter_fields()
                if field.column_name]

    def __new__(cls, *args, **kwargs):
        instance = super().__new__(cls)

        instance._fields = {}

        for attr_name, field in cls.iter_fields():
            field.attr_name = attr_name
            instance._fields[attr_name] = field
            field._record = instance

            if field.column_name is None:
                field._column_name = attr_name

        return instance

    def __init__(self, _base_id: Optional[str] = None, _table_id: Optional[str] = None, **kwargs):
<<<<<<< HEAD
        if _base_id is None:
            _base_id = self._get_meta_attr('base_id', None)
        if _table_id is None:
            _table_id = self._get_meta_attr('table_id', None)

        super().__init__(base_id=_base_id, table_id=_table_id)
=======
        super().__init__(base_id=_base_id, table_id=_table_id, record_cls=type(self))
>>>>>>> 4a9bd6cf
        self._fields_values = {}
        self._orig_fields_values = {}

        for attr_name, field in self.iter_fields():
            self._fields_values[attr_name] = field.decode_from_airtable(None, base_and_table=self)
        self._clear_dirty_fields()

        for key, value in kwargs.items():
            if key not in self._fields:
                TypeError('init() got an unexpected keyword argument %r' % key)
            setattr(self, key, value)

    def _clear_dirty_fields(self):
        for attr_name, field in self.iter_fields():
            self._orig_fields_values[attr_name] = field.clone_value(self._fields_values[attr_name])

    def consume_airtable_data(self, data: Dict[str, Any]):
        data = dict(data)
        self._id = data.pop('id')
        self._created_timestamp = datetime.datetime.strptime(data.pop('createdTime'), '%Y-%m-%dT%H:%M:%S.%fZ')
        if pytz is not None:
            self._created_timestamp = pytz.UTC.localize(self._created_timestamp)

        fields_values: Dict[str, Any] = data.pop('fields')

        for attr_name, field in self.iter_fields():
            if field.column_name is None:
                continue
            value = field.decode_from_airtable(fields_values.get(field.column_name), base_and_table=self)
            self._fields_values[attr_name] = value

        self._clear_dirty_fields()

    @property
    def id(self) -> Optional[str]:
        return self._id

    @property
    def created_timestamp(self) -> Optional[datetime.datetime]:
        return self._created_timestamp

    async def delete(self) -> None:
        """
        Delete the record from Airtable.
        """
        from pyrtable.context import get_default_context
        await get_default_context().delete(self.__class__, self)

    async def save(self) -> None:
        """
        Save the record to Airtable.
        """
        from pyrtable.context import get_default_context
        await get_default_context().save(self.__class__, self)

    def encode_to_airtable(self, include_non_dirty_fields=False) -> Dict[str, Any]:
        result = {}

        for attr_name, field in self.iter_fields():
            if field.read_only or field.column_name is None:
                continue

            value = self._fields_values[attr_name]
            if not include_non_dirty_fields \
                    and field.is_same_value(value, self._orig_fields_values[attr_name]):
                continue

            result[field.column_name] = field.encode_to_airtable(value)

        return result

    def normalize_fields(self) -> None:
        for field in self._fields.values():
            if field.normalize is not None:
                if field.skip_normalization_if_filled and getattr(self, field.attr_name):
                    # @TODO Differ False and None if the field is boolean
                    pass
                else:
                    if field.normalize_from_attr_name is not None:
                        value = getattr(self, field.normalize_from_attr_name)
                    else:
                        value = getattr(self, field.attr_name)

                    setattr(self, field.attr_name, field.normalize(value))

    def __repr__(self):
        return '<%s (%s)>' % (self.__class__.__name__, self.id)

    @classmethod
    def get_request_headers(cls, defaults=None, base_id: Optional[str] = None) -> Dict[str, str]:
        if not defaults:
            defaults = {}
        result = dict(**defaults)

        if hasattr(cls, 'get_api_key'):
            function = cls.get_api_key

            if base_id is not None:
                import functools
                import inspect

                signature = inspect.signature(function)
                if 'base_id' in signature.parameters:
                    function = functools.partial(function, base_id=base_id)
                else:
                    raise ValueError('Cannot use base_id')

            result['Authorization'] = 'Bearer %s' % function()
        else:
            result['Authorization'] = 'Bearer %s' % cls._get_meta_attr('api_key')

        return result

    @classmethod
    def _get_meta_attr(cls, attr_name: str, default_value: Any = _ATTRIBUTE_NOT_SPECIFIED) -> Any:
        meta_class = getattr(cls, 'Meta', None)
        if meta_class is not None:
            if hasattr(meta_class, attr_name):
                return getattr(meta_class, attr_name)
            elif hasattr(meta_class, 'get_' + attr_name):
                return getattr(meta_class, 'get_' + attr_name)()

        for base_class in cls.__bases__:
            if issubclass(base_class, BaseRecord):
                parent_attribute_not_specified = object()
                value = base_class._get_meta_attr(attr_name=attr_name,
                                                  default_value=parent_attribute_not_specified)
                if value != parent_attribute_not_specified:
                    return value

        if default_value != BaseRecord._ATTRIBUTE_NOT_SPECIFIED:
            return default_value

        raise AttributeError("'Meta.%s' attribute is not defined for class %r" % (attr_name, cls.__name__))

    @classmethod
    def get_class_base_id(cls) -> str:
        return cls._get_meta_attr('base_id', None)

    @classmethod
    def get_class_table_id(cls) -> str:
        return cls._get_meta_attr('table_id', None)


class APIKeyFromSecretsFileMixin:
    AIRTABLE_SECRETS_FILENAME = 'airtable_secrets.yaml'

    @classmethod
    def get_api_key(cls, base_id=None):
        if not issubclass(cls, BaseRecord):
            raise AttributeError('This is a mixin for BaseRecord subclasses')

        from pyrtable.configutils import load_config_file

        cls: Union[BaseRecord, APIKeyFromSecretsFileMixin]

        if base_id is None:
            base_id = cls.get_class_base_id()
        if base_id is None:
            raise ValueError('Base ID is not set')

        all_api_keys = load_config_file(cls.AIRTABLE_SECRETS_FILENAME)
        api_key = all_api_keys.get(base_id)
        if api_key is None:
            raise KeyError('API key not found in file %r: %r' % (cls.AIRTABLE_SECRETS_FILENAME, api_key))
        return api_key


class TableIDFromClassNameMixin:
    @classmethod
    def get_table_id(cls) -> str:
        if not issubclass(cls, BaseRecord):
            raise AttributeError('This is a mixin for BaseRecord subclasses')

        # Respect Meta.table_id if defined
        table_id = cls._get_meta_attr('table_id', None)
        if table_id is not None:
            return table_id

        m = re.fullmatch(r'(.+)Record', cls.__name__)
        if not m:
            raise AttributeError("Class %r does not have a name that ends with 'Record'")

        table_id = m.group(1)
        table_id = re.sub(r'([a-z])([A-Z])', r'\1 \2', table_id)
        return table_id


__all__ = ['BaseRecord', 'APIKeyFromSecretsFileMixin', 'TableIDFromClassNameMixin']<|MERGE_RESOLUTION|>--- conflicted
+++ resolved
@@ -159,16 +159,12 @@
         return instance
 
     def __init__(self, _base_id: Optional[str] = None, _table_id: Optional[str] = None, **kwargs):
-<<<<<<< HEAD
         if _base_id is None:
             _base_id = self._get_meta_attr('base_id', None)
         if _table_id is None:
             _table_id = self._get_meta_attr('table_id', None)
 
-        super().__init__(base_id=_base_id, table_id=_table_id)
-=======
         super().__init__(base_id=_base_id, table_id=_table_id, record_cls=type(self))
->>>>>>> 4a9bd6cf
         self._fields_values = {}
         self._orig_fields_values = {}
 
